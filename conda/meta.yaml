--- conflicted
+++ resolved
@@ -1,9 +1,5 @@
 {% set name = 'sdv' %}
-<<<<<<< HEAD
-{% set version = '0.12.2' %}
-=======
 {% set version = '0.13.0.dev1' %}
->>>>>>> 40cb8aee
 
 package:
   name: "{{ name|lower }}"
