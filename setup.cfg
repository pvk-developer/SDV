[bumpversion]
<<<<<<< HEAD
current_version = 0.12.2
=======
current_version = 0.13.0.dev1
>>>>>>> 40cb8aee
commit = True
tag = True
parse = (?P<major>\d+)\.(?P<minor>\d+)\.(?P<patch>\d+)(\.(?P<release>[a-z]+)(?P<candidate>\d+))?
serialize = 
	{major}.{minor}.{patch}.{release}{candidate}
	{major}.{minor}.{patch}

[bumpversion:part:release]
optional_value = release
first_value = dev
values = 
	dev
	release

[bumpversion:part:candidate]

[bumpversion:file:setup.py]
search = version='{current_version}'
replace = version='{new_version}'

[bumpversion:file:sdv/__init__.py]
search = __version__ = '{current_version}'
replace = __version__ = '{new_version}'

[bumpversion:file:conda/meta.yaml]
search = version = '{current_version}'
replace = version = '{new_version}'

[bdist_wheel]
universal = 1

[flake8]
max-line-length = 99
exclude = docs, .tox, .git, __pycache__, .ipynb_checkpoints
ignore = D105, D107, W503, SFS2, SFS3

[isort]
line_length = 99
lines_between_types = 0
multi_line_output = 4
not_skip = __init__.py
use_parentheses = True

[aliases]
test = pytest

[tool:pytest]
collect_ignore = ['setup.py']

[pydocstyle]
ignore = D105, D107, D407, D203, D213, D413, D406, D417

[pylint]
persistent = no
extension-pkg-whitelist = numpy
min-similarity-lines = 5
ignore-comments = yes
ignore-docstrings = yes
ignore-imports = yes
max-args = 8
ignore = par.py
disable = R0914, R0902, R0903, C0102
good-names = i, j, k, X, x, y, X_train, X_test, ex
<|MERGE_RESOLUTION|>--- conflicted
+++ resolved
@@ -1,20 +1,16 @@
 [bumpversion]
-<<<<<<< HEAD
-current_version = 0.12.2
-=======
 current_version = 0.13.0.dev1
->>>>>>> 40cb8aee
 commit = True
 tag = True
 parse = (?P<major>\d+)\.(?P<minor>\d+)\.(?P<patch>\d+)(\.(?P<release>[a-z]+)(?P<candidate>\d+))?
-serialize = 
+serialize =
 	{major}.{minor}.{patch}.{release}{candidate}
 	{major}.{minor}.{patch}
 
 [bumpversion:part:release]
 optional_value = release
 first_value = dev
-values = 
+values =
 	dev
 	release
 
@@ -66,4 +62,4 @@
 max-args = 8
 ignore = par.py
 disable = R0914, R0902, R0903, C0102
-good-names = i, j, k, X, x, y, X_train, X_test, ex
+good-names = i, j, k, X, x, y, X_train, X_test, ex