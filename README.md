<p align="left">
<img width=15% src="https://dai.lids.mit.edu/wp-content/uploads/2018/06/Logo_DAI_highres.png" alt=“SDV” />
<i>An open source project from Data to AI Lab at MIT.</i>
</p>

[![PyPi][pypi-img]][pypi-url]
[![Travis][travis-img]][travis-url]
[![CodeCov][codecov-img]][codecov-url]
[![Downloads][downloads-img]][downloads-url]

[pypi-img]: https://img.shields.io/pypi/v/sdv.svg
[pypi-url]: https://pypi.python.org/pypi/sdv
[travis-img]: https://travis-ci.org/HDI-Project/SDV.svg?branch=master
[travis-url]: https://travis-ci.org/HDI-Project/SDV
[codecov-img]: https://codecov.io/gh/HDI-Project/SDV/branch/master/graph/badge.svg
[codecov-url]: https://codecov.io/gh/HDI-Project/SDV
[downloads-img]: https://pepy.tech/badge/sdv
[downloads-url]: https://pepy.tech/project/sdv

# SDV - Synthetic Data Vault

Automated generative modeling and sampling

- Free software: MIT license
- Documentation: https://HDI-Project.github.io/SDV

## Overview

The goal of the Synthetic Data Vault (SDV) is to allow data scientists to navigate, model and
sample relational databases. The main access point of the library is  the class `SDV`, that wraps
the functionality of the three core classes: the `DataNavigator`, the `Modeler` and the `Sampler`.

Using these classes, users can get easy access to information about the relational database,
create generative models for tables in the database and sample rows from these models to produce
synthetic data.

## Installation

### Install with pip

The easiest way to install SDV is using `pip`

```
pip install sdv
```

### Install from sources

You can also clone the repository and install it from sources

```
git clone git@github.com:HDI-Project/SDV.git
```

After cloning the repository, it's recommended that you create a virtualenv.
In this example, we will create it using [VirtualEnvwrapper](https://virtualenvwrapper.readthedocs.io/en/latest/):

```
cd SDV
mkvirtualenv -p $(which python3.6) -a $(pwd) sdv
```

After creating the virtualenv and activating it, you can install the project by runing the following command:

```
make install
```

For development, use the following command instead, which will install some additional dependencies for code linting and testing.

```
make install-develop
```

## Usage Example

Below there is a short example about how to use SDV to model and sample a dataset composed of
relational tables.

**NOTE**: In order to be able to run this example, please make sure to have cloned the repository
and execute these commands inside it, as they rely on some of the demo data included in it.

## Using the SDV class

The easiest way to use SDV in Python is using the SDV class imported from the root of the package:

```python
from sdv import SDV

data_vault = SDV('tests/data/meta.json')
data_vault.fit()
samples = data_vault.sample_all()
```

The output of `SDV.sample_all` is a dictionary with the name of the tables as keys, and
`pandas.DataFrame` with the synthesized table as values. Below we can see a few rows of each
table:

```text
   CUSTOMER_ID  CUST_POSTAL_CODE  PHONE_NUMBER1  CREDIT_LIMIT COUNTRY
0            0           61026.0   5.410825e+09        1017.0  FRANCE
1            1           20166.0   7.446005e+09        1316.0      US
2            2           11371.0   8.993345e+09        1839.0      US

   ORDER_ID  CUSTOMER_ID  ORDER_TOTAL
0         0            0       1251.0
1         1            0       1691.0
2         2            0       1126.0

   ORDER_ITEM_ID  ORDER_ID  PRODUCT_ID  UNIT_PRICE  QUANTITY
0              0         0         9.0        20.0       0.0
1              1         0         8.0        79.0       3.0
2              2         0         8.0        66.0       1.0

```

With this, we will be able to generate sintetic samples of data. The only argument we pass to `SDV`
is a path to a JSON file containing the information of the different tables, their fields and
relations. Further explanation of how to generate this file can be found on the docs.

After instantiating the class, we call to the `fit()` method in order to transform and model the
data, and after that we are ready to sample rows, tables or the whole database.

## Using each class manually

The modelling and sampling process using SDV follows these steps:

1. We use a `DataNavigator` instance to extract relevant information from the dataset, as well as
   to transform their contents into numeric values.

2. The `DataNavigator` is then used to create a `Modeler` instance, which uses the information in
   the `DataNavigator` to create generative models of the tables.

3. The `Modeler` instance can be passed to a `Sampler` to sample rows of synthetic data.

### Using the DataNavigator

The `DataNavigator` can be used to extract useful information about a dataset, such as the
relationships between tables. Here we will use it to load the test data from the CSV files
and apply some transformations to it.

First, we will create an instance of `CSVDataLoader`, that will load the data and prepare it to use it with `DataNavigator`.
To create an instance of the `CSVDataLoader` class, the filepath to the meta.json file must be provided.

```python
from sdv import CSVDataLoader
data_loader = CSVDataLoader('tests/data/meta.json')
```

The `load_data()` function can then be used to create an instance of a `DataNavigator`.

```python
data_navigator = data_loader.load_data()
```

The `DataNavigator` stores the data as a dictionary mapping the table names to a tuple of the data
itself (represented as a `pandas.Dataframe`) and the meta information for that table. You can access
the data using the `DataNavigator.get_data` method:

```python
data_navigator.get_data('DEMO_CUSTOMERS')
```

The output of `get_data` will be a `pandas.DataFrame` containing the requested table:

```text
                           0           1           2
CUSTOMER_ID               50           4    97338810
CUST_POSTAL_CODE       11371       63145        6096
PHONE_NUMBER1     6175553295  8605551835  7035552143
CREDIT_LIMIT            1000         500        1000
COUNTRY                   UK          US      CANADA
```

The metadata can be accessed with the analogous method `DataNavigator.get_meta_data`:

```python
data_navigator.get_meta_data('DEMO_CUSTOMERS')
```

The output of this method is a `dict` with the metadata for given table:

```text
{
   'fields': {
      'CUSTOMER_ID': {
         'name': 'CUSTOMER_ID',
         'subtype': 'integer',
         'type': 'number',
         'uniques': 0,
         'regex': '^[0-9]{10}$'
      },
      'CUST_POSTAL_CODE': {
         'name': 'CUST_POSTAL_CODE',
         'subtype': 'integer',
         'type': 'categorical',
         'uniques': 0
      },
      'PHONE_NUMBER1': {
         'name': 'PHONE_NUMBER1',
         'subtype': 'integer',
         'type': 'number',
         'uniques': 0
      },
      'CREDIT_LIMIT': {
         'name': 'CREDIT_LIMIT',
         'subtype': 'integer',
         'type': 'number',
         'uniques': 0
      },
      'COUNTRY': {
         'name': 'COUNTRY',
         'type': 'categorical',
         'uniques': 0
      }
   },
   'headers': True,
   'name': 'DEMO_CUSTOMERS',
   'path': 'customers.csv',
   'primary_key': 'CUSTOMER_ID',
   'use': True
}
```

You can also use the `DataNavigator` to get parents or children of a table.

```python
data_navigator.get_parents('DEMO_ORDERS')
```

The output of `get_parents` is a `set` containing the name of the parent tables.
Analogously, the `get_children` returns the children tables.

Finally, we can use the `transform_data()` function to apply transformations from the
[RDT library](https://github.com/HDI-Project/rdt) to our data. If no transformations are provided,
the function will convert all categorical types and datetime types to numeric values by default.

```python
transformed_data = data_navigator.transform_data()
```

It will return a dictionary mapping the table name to the transformed data represented as a
`pandas.Dataframe`.

```text
{
   'DEMO_CUSTOMERS':

         CUSTOMER_ID  CUST_POSTAL_CODE  PHONE_NUMBER1  CREDIT_LIMIT   COUNTRY
      0           50          0.286191     6175553295          1000  0.610635
      1            4          0.764276     8605551835           500  0.856004
      2     97338810          0.087041     7035552143          1000  0.015171
      3       630407          0.828319     7035552143          2000  0.786255
      4       826362          0.357857     6175553295          1000  0.557042
      5     55996144          0.534755     4045553285          1000  0.213988,

   'DEMO_ORDERS':

         ORDER_ID  CUSTOMER_ID  ORDER_TOTAL
      0         1           50         2310
      1         2            4         1507
      2        10     97338810          730
      3         6     55996144          730
      4         3     55996144          939
      5         4           50         2380,

   'DEMO_ORDER_ITEMS':

         ORDER_ITEM_ID  ORDER_ID  PRODUCT_ID  UNIT_PRICE  QUANTITY
      0             100        10           7          52         8
      1             101         8           6         125         4
      2             102         1           6         125         4
      3             103         4           9         125         4
      4             104         1           9         113         4
      5             105         9          10          87         2
}
```

### Using the Modeler

The `Modeler` can be used to recursively model the data. This is important because the tables in
the data have relationships between them, that should also be modeled in order to have reliable
sampling. Let's look at the test data for example. There are three tables in this data set:
`DEMO_CUSTOMERS`, `DEMO_ORDERS` and `DEMO_ORDER_ITEMS`.


The `DEMO_ORDERS` table has a field labelled `CUSTOMER_ID`, that references the "id" field
of the `DEMO_CUSTOMERS` table. SDV wants to model not only the data, but these relationships as
well. The Modeler class is responsible for carrying out this task.

To do so, first, import from the Modeler and create an instance of the class. The Modeler must
be provided the DataNavigator and the type of model to use. If no model type is provided, it will
use a [copulas.multivariate.Gaussian Copula](https://github.com/DAI-Lab/copulas) by default. Note that in order for
the modeler to work, the DataNavigator must have already transformed its data.

```python
from sdv import Modeler
modeler = Modeler(data_navigator)
```

Then you can model the entire database. The `Modeler` will store models for every table in the
dataset, but return no result.

```python
modeler.model_database()
```

The modeler can also be saved to a file using the `save()` method. This will save a pickle file
on the specified path.

```python
modeler.save('demo_model.pkl')
```

If you have stored a model in a previous session using the command above, you can load the model
using the `load()` method:

```python
modeler = Modeler.load('demo_model.pkl')
```

### Using the Sampler

The `Sampler` takes in a `Modeler` and `DataNavigator`. Using the models created in the last step,
the `Sampler` can recursively move through the tables in the dataset, and sample synthetic data.
It can be used to sample rows from specified tables, sample an entire table at once or sample the
whole database.

Let's do an example with our dataset. First import the Sampler and create an instance of
the class.

```python
from sdv import Sampler
sampler = Sampler(data_navigator, modeler)
```

To sample rows from a table, and their related childs, use the method `Sampler.sample_rows`.

```python
sampler.sample_rows('DEMO_CUSTOMERS', 5)
```

It will return a `dict` with the table name as keys and a `pandas.DataFrame` containing the
synthesized data as values, as we can see below. Please note that not all rows are shown.

```text
{
   'DEMO_CUSTOMERS':
         CUSTOMER_ID  CUST_POSTAL_CODE  PHONE_NUMBER1  CREDIT_LIMIT COUNTRY
      0            5             63145     6286474239          1778      US
      1            6             11371     4526647758           526  FRANCE
      2            7             11371     6027109756           958      UK
      3            8             63145     5712861733          1965      UK
      4            9             11371     5728456040          1383   SPAIN,

   'DEMO_ORDERS':
          ORDER_ID  CUSTOMER_ID  ORDER_TOTAL
      0         11            5         1331
      1         12            5         1952
      2         13            5         2179
      3         14            6         1160
      4         15            6         1069
      5         16            7         1090

   'DEMO_ORDER_ITEMS':
           ORDER_ITEM_ID  ORDER_ID  PRODUCT_ID  UNIT_PRICE  QUANTITY
      0              189        11          11         127         0
      1              190        11          12         122         2
      2              191        11           8          78         2
      3              192        11          12         233         3
      4              193        12          11          96         6
      5              194        12          11          65         2
}
```

To sample a whole table use the method `Sampler.sample_table`. This will create as many rows as there where in the
original database.

```python
sampler.sample_table('DEMO_CUSTOMERS')
```

The output of sampe_table is a `pandas.DataFrame` containing the synthesized table:

```text
   CUSTOMER_ID  CUST_POSTAL_CODE  PHONE_NUMBER1  CREDIT_LIMIT COUNTRY
0            0           27937.0   8.095336e+09        1029.0  CANADA
1            1           18183.0   2.761015e+09         891.0  CANADA
2            2           16402.0   4.956798e+09        1313.0   SPAIN
3            3            7116.0   8.072395e+09        1124.0  FRANCE
4            4             368.0   4.330203e+09        1186.0  FRANCE
5            5           64304.0   6.256936e+09        1113.0      US
6            6           94698.0   8.271224e+09        1086.0  CANADA

```

Finally, the entire database can be sampled using `Sampler.sample_all(num_rows)`. The `num_rows`
parameter specifies how many parent rows generate, the amount of child rows will be sampled based
on the sampled parents.

```python
samples = sampler.sample_all()
```

The variable `samples` will contain a `dict` mapping table names to the `pandas.dataFrames`
containing the sampled data.

```
{
   'DEMO_CUSTOMERS':
         CUSTOMER_ID  CUST_POSTAL_CODE  PHONE_NUMBER1  CREDIT_LIMIT COUNTRY
      0            5             63145     6286474239          1778      US
      1            6             11371     4526647758           526  FRANCE
      2            7             11371     6027109756           958      UK
      3            8             63145     5712861733          1965      UK
      4            9             11371     5728456040          1383   SPAIN,

   'DEMO_ORDERS':
          ORDER_ID  CUSTOMER_ID  ORDER_TOTAL
      0         11            5         1331
      1         12            5         1952
      2         13            5         2179
      3         14            6         1160
      4         15            6         1069
      5         16            7         1090

   'DEMO_ORDER_ITEMS':
           ORDER_ITEM_ID  ORDER_ID  PRODUCT_ID  UNIT_PRICE  QUANTITY
      0              189        11          11         127         0
      1              190        11          12         122         2
      2              191        11           8          78         2
      3              192        11          12         233         3
      4              193        12          11          96         6
      5              194        12          11          65         2
}
```

## Evaluating your synthesized data

After synthesizing your data, you may want to evaluate how similar the synthesized dataset is
to the original dataset. To do so, SDV provides an evaluation module `sdv.evaluation`.

The simplest way to evaluate is simply to pass your real and synthesized datasets to the function
`score_descriptors`

```python
from sdv.evaluation import evaluate
result = evaluate(real, samples)
```

The result is a `pandas.Series` whose index is the diferent metrics and as values the given scores.

```text
mse         6.040444e+32
rmse        2.457731e+16
r2_score   -8.577607e+15
dtype: float64
```

<<<<<<< HEAD
In the case of the default metrics, both `mse(Mean Square Error)` and
`rmse(Root Mean Square Error)`, have 0.0 as the best possible score, and it gets worse the higher
the value. On the other hand `r2_score` has a best possible score of 1.0 and it gets worse the
lower it gets.
=======
```

## What's next?

For more details about **SDV** and all its possibilities and features, please check the
[project documentation site](https://HDI-Project.github.io/SDV/)!
>>>>>>> 18380453
<|MERGE_RESOLUTION|>--- conflicted
+++ resolved
@@ -457,16 +457,12 @@
 dtype: float64
 ```
 
-<<<<<<< HEAD
 In the case of the default metrics, both `mse(Mean Square Error)` and
 `rmse(Root Mean Square Error)`, have 0.0 as the best possible score, and it gets worse the higher
 the value. On the other hand `r2_score` has a best possible score of 1.0 and it gets worse the
 lower it gets.
-=======
-```
 
 ## What's next?
 
 For more details about **SDV** and all its possibilities and features, please check the
-[project documentation site](https://HDI-Project.github.io/SDV/)!
->>>>>>> 18380453
+[project documentation site](https://HDI-Project.github.io/SDV/)!